/*
MIT License

Copyright (c) 2021 Parallel Applications Modelling Group - GMAP
	GMAP website: https://gmap.pucrs.br

	Pontifical Catholic University of Rio Grande do Sul (PUCRS)
	Av. Ipiranga, 6681, Porto Alegre - Brazil, 90619-900

Permission is hereby granted, free of charge, to any person obtaining a copy
of this software and associated documentation files (the "Software"), to deal
in the Software without restriction, including without limitation the rights
to use, copy, modify, merge, publish, distribute, sublicense, and/or sell
copies of the Software, and to permit persons to whom the Software is
furnished to do sny, subject to the following conditions:

The above copyright notice and this permission notice shall be included in all
copies or substantial portions of the Software.

THE SOFTWARE IS PROVIDED "AS IS", WITHOUT WARRANTY OF ANY KIND, EXPRESS OR
IMPLIED, INCLUDING BUT NOT LIMITED TO THE WARRANTIES OF MERCHANTABILITY,
FITNESS FOR A PARTICULAR PURPOSE AND NONINFRINGEMENT. IN NO EVENT SHALL THE
AUTHORS OR COPYRIGHT HOLDERS BE LIABLE FOR ANY CLAIM, DAMAGES OR OTHER
LIABILITY, WHETHER IN AN ACTION OF CONTRACT, TORT OR OTHERWISE, ARISING FROM,
OUT OF OR IN CONNECTION WITH THE SOFTWARE OR THE USE OR OTHER DEALINGS IN THE
SOFTWARE.

------------------------------------------------------------------------------

The original NPB 3.4.1 version was written in Fortran and belongs to:
	http://www.nas.nasa.gov/Software/NPB/

Authors of the Fortran code:
	D. Bailey
	W. Saphir
	H. Jin

------------------------------------------------------------------------------

The serial C++ version is a translation of the original NPB 3.4.1
Serial C++ version: https://github.com/GMAP/NPB-CPP/tree/master/NPB-SER

Authors of the C++ code:
	Dalvan Griebler <dalvangriebler@gmail.com>
	Gabriell Araujo <hexenoften@gmail.com>
	Júnior Löff <loffjh@gmail.com>

------------------------------------------------------------------------------

The OpenMP version is a parallel implementation of the serial C++ version
OpenMP version: https://github.com/GMAP/NPB-CPP/tree/master/NPB-OMP

Authors of the OpenMP code:
	Júnior Löff <loffjh@gmail.com>

*/

#include "omp.h"
#include "../common/npb-CPP.h"
#include "npbparams.h"

#include <string.h>
#include <stdbool.h>
#include <ittnotify.h>

/*
 * ---------------------------------------------------------------------
 * u0, u1, u2 are the main arrays in the problem.
 * depending on the decomposition, these arrays will have different
 * dimensions. to accomodate all possibilities, we allocate them as
 * one-dimensional arrays and pass them to subroutines for different
 * views
 * - u0 contains the initial (transformed) initial condition
 * - u1 and u2 are working arrays
 * - twiddle contains exponents for the time evolution operator.
 * ---------------------------------------------------------------------
 * large arrays are in common so that they are allocated on the
 * heap rather than the stack. this common block is not
 * referenced directly anywhere else. padding is to avoid accidental
 * cache problems, since all array sizes are powers of two.
 * ---------------------------------------------------------------------
 * we need a bunch of logic to keep track of how
 * arrays are laid out.
 *
 * note: this serial version is the derived from the parallel 0D case
 * of the ft NPB.
 * the computation proceeds logically as
 *
 * set up initial conditions
 * fftx(1)
 * transpose (1->2)
 * ffty(2)
 * transpose (2->3)
 * fftz(3)
 * time evolution
 * fftz(3)
 * transpose (3->2)
 * ffty(2)
 * transpose (2->1)
 * fftx(1)
 * compute residual(1)
 *
 * for the 0D, 1D, 2D strategies, the layouts look like xxx
 *
 *            0D        1D        2D
 * 1:        xyz       xyz       xyz
 * 2:        xyz       xyz       yxz
 * 3:        xyz       zyx       zxy
 * the array dimensions are stored in dims(coord, phase)
 * ---------------------------------------------------------------------
 * if processor array is 1x1 -> 0D grid decomposition
 *
 * cache blocking params. these values are good for most
 * RISC processors.
 * FFT parameters:
 * fftblock controls how many ffts are done at a time.
 * the default is appropriate for most cache-based machines
 * on vector machines, the FFT can be vectorized with vector
 * length equal to the block size, so the block size should
 * be as large as possible. this is the size of the smallest
 * dimension of the problem: 128 for class A, 256 for class B
 * and 512 for class C.
 * ---------------------------------------------------------------------
 */
#define FFTBLOCK_DEFAULT DEFAULT_BEHAVIOR
#define FFTBLOCKPAD_DEFAULT DEFAULT_BEHAVIOR
#define FFTBLOCK FFTBLOCK_DEFAULT
#define FFTBLOCKPAD FFTBLOCKPAD_DEFAULT
#define SEED 314159265.0
#define A 1220703125.0
#define PI 3.141592653589793238
#define ALPHA 1.0e-6
#define T_TOTAL 1
#define T_SETUP 2
#define T_FFT 3
#define T_EVOLVE 4
#define T_CHECKSUM 5
#define T_FFTX 6
#define T_FFTY 7
#define T_FFTZ 8
#define T_MAX 8

/* global variables */
#if defined(DO_NOT_ALLOCATE_ARRAYS_WITH_DYNAMIC_MEMORY_AND_AS_SINGLE_DIMENSION)
static dcomplex sums[NITER_DEFAULT + 1];
static double twiddle[NTOTAL];
static dcomplex u[MAXDIM];
static dcomplex u0[NTOTAL];
static dcomplex u1[NTOTAL];
#else
static dcomplex(*sums);
static double (*twiddle)[NY][NX];
static dcomplex(*u);
static dcomplex (*u0)[NY][NX];
static dcomplex (*u1)[NY][NX];
static dcomplex(*yy1);
#endif

static int logd1;
static int logd2;
static int logd3;

<<<<<<< HEAD
/* function prototypes */
=======
>>>>>>> 4838ebfd
static void cfftz(int const is,
									int const m,
									int const n,
									int const ny,
									int const batch_size,
									dcomplex const u[MAXDIM],
									dcomplex x[],
									dcomplex y[]);
static void checksum(int i,
										 dcomplex u1[NZ][NY][NX],
										 dcomplex sums[NITER_DEFAULT + 1]);
static void compute_indexmap(double twiddle[NZ][NY][NX]);
static void compute_initial_conditions(dcomplex u0[NZ][NY][NX]);
static void evolve(dcomplex u0[NZ][NY][NX],
									 dcomplex u1[NZ][NY][NX],
									 double const twiddle[NZ][NY][NX]);
static void fft(dcomplex const u[MAXDIM],
								dcomplex x[NTOTAL],
								dcomplex xout[NTOTAL],
								dcomplex y[NTOTAL]);
static void ifft(dcomplex const u[MAXDIM],
								 dcomplex x[NTOTAL],
								 dcomplex xout[NTOTAL],
								 dcomplex y[NTOTAL]);
static void fft_init(int n);
static void fftz2(int const is,
									int const l,
									int const m,
									int const n,
									int const ny,
									int const batch_size,
									dcomplex const u[MAXDIM],
									dcomplex const x[],
									dcomplex y[]);
static int ilog2(int n);
static void init_ui(dcomplex u0[NZ][NY][NX],
										dcomplex u1[NZ][NY][NX],
										double twiddle[NZ][NY][NX]);
static void ipow46(double a,
									 int exponent,
									 double *result);
static void print_timers(void);
static void setup(void);
static void verify(int nt,
									 bool *verified,
									 char *class_npb);

/* ft */
int main(int argc, char **argv)
{
	setenv("OverrideDefaultFP64Settings", "1", 1);
	setenv("IGC_EnableDPEmulation", "1", 1);
	setenv("OMP_TARGET_OFFLOAD", "MANDATORY", 1);

#if defined(DO_NOT_ALLOCATE_ARRAYS_WITH_DYNAMIC_MEMORY_AND_AS_SINGLE_DIMENSION)
	printf(" DO_NOT_ALLOCATE_ARRAYS_WITH_DYNAMIC_MEMORY_AND_AS_SINGLE_DIMENSION mode on\n");
#else
	sums = malloc(sizeof(dcomplex) * (NITER_DEFAULT + 1));
	twiddle = malloc(sizeof(double) * (NTOTAL));
	u = malloc(sizeof(dcomplex) * (MAXDIM));
	u0 = malloc(sizeof(dcomplex) * (NTOTAL));
	u1 = malloc(sizeof(dcomplex) * (NTOTAL));
	yy1 = malloc(sizeof(dcomplex) * (NTOTAL));
#endif
	int i;
	int iter;
	double total_time, mflops;
	bool verified;
	char class_npb;
	double t0, t1;

	/*
	 * ---------------------------------------------------------------------
	 * run the entire problem once to make sure all data is touched.
	 * this reduces variable startup costs, which is important for such a
	 * short benchmark. the other NPB 2 implementations are similar.
	 * ---------------------------------------------------------------------
	 */
#if defined(TIMERS_ENABLED)
	for (i = 0; i < T_MAX; i++)
	{
		timer_clear(i);
	}
#endif
	setup();
	// init_ui(u0, u1, twiddle);
	// 	compute_indexmap(twiddle);
	// 	compute_initial_conditions(u1);
	// 	fft_init(MAXDIM);
	// #pragma omp parallel
	// 	fft(1, u, u1, u0, yy1, yy2);

	/*
	 * ---------------------------------------------------------------------
	 * start over from the beginning. note that all operations must
	 * be timed, in contrast to other benchmarks.
	 * ---------------------------------------------------------------------
	 */

	__itt_resume();

#if defined(TIMERS_ENABLED)
	for (i = 0; i < T_MAX; i++)
	{
		timer_clear(i);
	}
#endif

	t0 = omp_get_wtime();

#if defined(TIMERS_ENABLED)
	timer_start(T_SETUP);
#endif

	compute_initial_conditions(u1);
	fft_init(MAXDIM);

#pragma omp target data map(alloc : twiddle[0 : NZ][0 : NY][0 : NX], u0[0 : NZ][0 : NY][0 : NX], yy1[0 : NTOTAL]) \
		map(to : u1[0 : NZ][0 : NY][0 : NX], u[0 : MAXDIM])
	{
		compute_indexmap(twiddle);

#if defined(TIMERS_ENABLED)
#pragma omp master
		{
			timer_stop(T_SETUP);
			timer_start(T_FFT);
		}
#endif

		fft(u, (dcomplex *)u1, (dcomplex *)u0, yy1);

#if defined(TIMERS_ENABLED)
#pragma omp master
		timer_stop(T_FFT);
#endif
		for (iter = 1; iter <= NITER_DEFAULT; iter++)
		{
#if defined(TIMERS_ENABLED)
#pragma omp master
			timer_start(T_EVOLVE);
#endif

			evolve(u0, u1, twiddle);

#if defined(TIMERS_ENABLED)
#pragma omp master
			{
				timer_stop(T_EVOLVE);
				timer_start(T_FFT);
			}
#endif

			ifft(u, (dcomplex *)u1, (dcomplex *)u1, yy1);

#if defined(TIMERS_ENABLED)
#pragma omp master
			{
				timer_stop(T_FFT);
				timer_start(T_CHECKSUM);
			}
#endif

			checksum(iter, u1, sums);

#if defined(TIMERS_ENABLED)
#pragma omp master
			timer_stop(T_CHECKSUM);
#endif
		}
	} /* end of target data */

	t1 = omp_get_wtime();
	total_time = t1 - t0;

	__itt_pause();

	verify(NITER_DEFAULT, &verified, &class_npb);

	if (total_time != 0.0)
	{
		mflops = 1.0e-6 * ((double)(NTOTAL)) *
						 (14.8157 + 7.19641 * log((double)(NTOTAL)) + (5.23518 + 7.21113 * log((double)(NTOTAL))) * NITER_DEFAULT) / total_time;
	}
	else
	{
		mflops = 0.0;
	}

	c_print_results((char *)"FT",
									class_npb,
									NX,
									NY,
									NZ,
									NITER_DEFAULT,
									total_time,
									mflops,
									(char *)"          floating point",
									verified,
									(char *)NPBVERSION,
									(char *)COMPILETIME,
									(char *)COMPILERVERSION,
									(char *)LIBVERSION,
									getenv("OMP_NUM_THREADS"),
									(char *)CS1,
									(char *)CS2,
									(char *)CS3,
									(char *)CS4,
									(char *)CS5,
									(char *)CS6,
									(char *)CS7);
#if defined(TIMERS_ENABLED)
	print_timers();
#endif

	return 0;
}

/*
 * ---------------------------------------------------------------------
 * computes NY N-point complex-to-complex FFTs of X using an algorithm due
 * to swarztrauber. X is both the input and the output array, while Y is a
 * scratch array. it is assumed that N = 2^M. before calling CFFTZ to
 * perform FFTs, the array U must be initialized by calling CFFTZ with is
 * set to 0 and M set to MX, where MX is the maximum value of M for any
 * subsequent call.
 * ---------------------------------------------------------------------
 */
static void cfftz(int const is,
									int const m,
									int const n,
									int const ny,
									int const batch_size,
									dcomplex const u[MAXDIM],
									dcomplex x[],
									dcomplex y[])
{
	int i, l, mx;

	/*
	 * ---------------------------------------------------------------------
	 * check if input parameters are invalid.
	 * ---------------------------------------------------------------------
	 */
	/*
	mx = (int)(u[0].real);
	if ((is != 1 && is != -1) || m < 1 || m > mx)
	{
		printf("CFFTZ: Either U has not been initialized, or else\n"
					 "one of the input parameters is invalid%5d%5d%5d\n",
					 is, m, mx);
		exit(EXIT_FAILURE);
	}
	*/

	/*
	 * ---------------------------------------------------------------------
	 * perform one variant of the Stockham FFT.
	 * ---------------------------------------------------------------------
	 */
#if defined(REF)
	for (l = 1; l <= m; l += 2)
	{
		fftz2(is, l, m, n, ny, u, x, y);
		if (l == m)
		{
			/*
			 * ---------------------------------------------------------------------
			 * copy Y to X.
			 * ---------------------------------------------------------------------
			 */
#pragma omp target teams distribute parallel for simd collapse(2)
			for (j = 0; j < n; j++)
			{
				for (i = 0; i < ny; i++)
				{
					x[j][i] = y[j][i];
				}
			}
			break;
		}
		fftz2(is, l + 1, m, n, ny, u, y, x);
	}
#else
	for (l = 1; l < m; l += 2)
	{
		fftz2(is, l, m, n, ny, batch_size, u, x, y);
		fftz2(is, l + 1, m, n, ny, batch_size, u, y, x);
	}

	if (m % 2 != 0)
	{
		fftz2(is, m, m, n, ny, batch_size, u, x, y);

#pragma omp target teams distribute parallel for simd
		for (i = 0; i < 2 * n * ny * batch_size; i++)
		{
			((double *)x)[i] = ((double *)y)[i];
		}
	}
#endif
}

static void checksum(int i,
										 dcomplex u1[NZ][NY][NX],
										 dcomplex sums[NITER_DEFAULT + 1])
{

	int j, q, r, s;
	double chk_worker[2] = {0.0, 0.0};

#pragma omp target teams distribute parallel for reduction(+ : chk_worker[0 : 2]) map(tofrom : chk_worker[0 : 2])
	for (j = 1; j <= 1024; j++)
	{
		q = j % NX;
		r = (3 * j) % NY;
		s = (5 * j) % NZ;
		chk_worker[0] += u1[s][r][q].real;
		chk_worker[1] += u1[s][r][q].imag;
	}

	double chk_worker_real = chk_worker[0] / (double)(NTOTAL);
	double chk_worker_imag = chk_worker[1] / (double)(NTOTAL);
	printf(" T =%5d     Checksum =%22.12e%22.12e\n", i, chk_worker_real, chk_worker_imag);
	sums[i].real = chk_worker_real;
	sums[i].imag = chk_worker_imag;
}

#define r23 (0.5 * 0.5 * 0.5 * 0.5 * 0.5 * 0.5 * 0.5 * 0.5 * 0.5 * 0.5 * 0.5 * 0.5 * 0.5 * 0.5 * 0.5 * 0.5 * 0.5 * 0.5 * 0.5 * 0.5 * 0.5 * 0.5 * 0.5)
#define r46 (r23 * r23)
#define t23 (2.0 * 2.0 * 2.0 * 2.0 * 2.0 * 2.0 * 2.0 * 2.0 * 2.0 * 2.0 * 2.0 * 2.0 * 2.0 * 2.0 * 2.0 * 2.0 * 2.0 * 2.0 * 2.0 * 2.0 * 2.0 * 2.0 * 2.0)
#define t46 (t23 * t23)

/*
 * compute function from local (i,j,k) to ibar^2+jbar^2+kbar^2
 * for time evolution exponent.
 */
static void compute_indexmap(double twiddle[NZ][NY][NX])
{
	int i, j, k, kk, kk2, jj, kj2, ii;
	double ap;

	/*
	 * ---------------------------------------------------------------------
	 * basically we want to convert the fortran indices
	 * 1 2 3 4 5 6 7 8
	 * to
	 * 0 1 2 3 -4 -3 -2 -1
	 * the following magic formula does the trick:
	 * mod(i-1+n/2, n) - n/2
	 * ---------------------------------------------------------------------
	 */
	ap = -4.0 * ALPHA * PI * PI;
#pragma omp target teams distribute parallel for simd collapse(3) private(i, j, kk, kk2, jj, kj2, ii)
	for (k = 0; k < NZ; k++)
	{
		kk = ((k + NZ / 2) % NZ) - NZ / 2;
		kk2 = kk * kk;
		for (j = 0; j < NY; j++)
		{
			jj = ((j + NY / 2) % NY) - NY / 2;
			kj2 = jj * jj + kk2;
			for (i = 0; i < NX; i++)
			{
				ii = ((i + NX / 2) % NX) - NX / 2;
				twiddle[k][j][i] = exp(ap * (double)(ii * ii + kj2));
			}
		}
	}
}

/*
 * ---------------------------------------------------------------------
 * fill in array u0 with initial conditions from
 * random number generator
 * ---------------------------------------------------------------------
 */
static void compute_initial_conditions(dcomplex u0[NZ][NY][NX])
{
	int k, j;
	double x0, start, an, starts[NZ];
	start = SEED;

	/*
	 * ---------------------------------------------------------------------
	 * jump to the starting element for our first plane.
	 * ---------------------------------------------------------------------
	 */
	ipow46(A, 0, &an);
	randlc(&start, an);
	ipow46(A, 2 * NX * NY, &an);

	starts[0] = start;
	for (int k = 1; k < NZ; k++)
	{
		randlc(&start, an);
		starts[k] = start;
	}

/*
 * ---------------------------------------------------------------------
 * go through by z planes filling in one square at a time.
 * ---------------------------------------------------------------------
 */
// NOTE: Only outer loop can be run in parallel
#pragma omp parallel for
	for (k = 0; k < NZ; k++)
	{
		x0 = starts[k];
		for (j = 0; j < NY; j++)
		{
			// vranlc(2 * NX, &x0, A, (double *)&u0[k][j][0]);
			int n = 2 * NX;
			double *x_seed = &x0;
			double a = A;
			double *y = (double *)&u0[k][j][0];

			int i;
			double x, t1, t2, t3, t4, a1, a2, x1, x2, z;

			/*
			 * ---------------------------------------------------------------------
			 * break A into two parts such that A = 2^23 * A1 + A2.
			 * ---------------------------------------------------------------------
			 */
			t1 = r23 * a;
			a1 = (int)t1;
			a2 = a - t23 * a1;
			x = *x_seed;

			/*
			 * ---------------------------------------------------------------------
			 * generate N results. this loop is not vectorizable.
			 * ---------------------------------------------------------------------
			 */
			for (i = 0; i < n; i++)
			{
				/*
				 * ---------------------------------------------------------------------
				 * break X into two parts such that X = 2^23 * X1 + X2, compute
				 * Z = A1 * X2 + A2 * X1  (mod 2^23), and then
				 * X = 2^23 * Z + A2 * X2  (mod 2^46).
				 * ---------------------------------------------------------------------
				 */
				t1 = r23 * x;
				x1 = (int)t1;
				x2 = x - t23 * x1;
				t1 = a1 * x2 + a2 * x1;
				t2 = (int)(r23 * t1);
				z = t1 - t23 * t2;
				t3 = t23 * z + a2 * x2;
				t4 = (int)(r46 * t3);
				x = t3 - t46 * t4;
				y[i] = r46 * x;
			}
			*x_seed = x;
		}
	}
}

/*
 * ---------------------------------------------------------------------
 * evolve u0 -> u1 (t time steps) in fourier space
 * ---------------------------------------------------------------------
 */
static void evolve(dcomplex u0[NZ][NY][NX],
									 dcomplex u1[NZ][NY][NX],
									 double const twiddle[NZ][NY][NX])
{
	int i, j, k;
#pragma omp target teams distribute parallel for simd collapse(3)
	for (k = 0; k < NZ; k++)
	{
		for (j = 0; j < NY; j++)
		{
			for (i = 0; i < NX; i++)
			{
#if defined(REF)
				u0[k][j][i] = dcomplex_mul2(u0[k][j][i], twiddle[k][j][i]);
				u1[k][j][i] = u0[k][j][i];
#else
				u0[k][j][i].real *= twiddle[k][j][i];
				u0[k][j][i].imag *= twiddle[k][j][i];
				u1[k][j][i].real = u0[k][j][i].real;
				u1[k][j][i].imag = u0[k][j][i].imag;

				// u1[k][j][i].real = u0[k][j][i].real * twiddle[k][j][i];
				// u1[k][j][i].imag = u0[k][j][i].imag * twiddle[k][j][i];
				// u0[k][j][i].real = u1[k][j][i].real;
				// u0[k][j][i].imag = u1[k][j][i].imag;
#endif
			}
		}
	}
}

#define INDEX_3D(n3, n2, n1, i3, i2, i1) (((i3) * (n2) * (n1)) + ((i2) * (n1)) + (i1))

#define INDEX_ZYX INDEX_3D(NZ, NY, NX, k, j, i)
#define INDEX_YZX INDEX_3D(NY, NZ, NX, j, k, i)
#define INDEX_ZXY INDEX_3D(NZ, NX, NY, k, i, j)

static void fft(dcomplex const u[MAXDIM],
								dcomplex x[NTOTAL],
								dcomplex xout[NTOTAL],
								dcomplex y[NTOTAL])
{
	// fft:
	// zyx -> zxy
	// cfftz (1)
	// zxy -> zyx
	// cfftz (2)
	// zyx -> yzx
	// cfftz (3)
	// yzx -> zyx

// zyx -> zxy
<<<<<<< HEAD
#pragma omp target teams distribute parallel for simd collapse(3) map(from : x[ : 0], y[ : 0])
	for (long k = 0; k < NZ; k++)
=======
#pragma omp target teams distribute parallel for simd collapse(3)
	for (int k = 0; k < NZ; k++)
>>>>>>> 4838ebfd
	{
		for (long j = 0; j < NY; j++)
		{
			for (long i = 0; i < NX; i++)
			{
				long idx_src = INDEX_ZYX;
				long idx_dst = INDEX_ZXY;
				y[idx_dst].real = x[idx_src].real;
				y[idx_dst].imag = x[idx_src].imag;
			}
		}
	}

<<<<<<< HEAD
#pragma omp parallel for firstprivate(logd1) num_threads(2)
	for (long idx_zplane = 0; idx_zplane < NTOTAL; idx_zplane += (NX * NY))
	{
		cfftz(1, logd1, NX, NY, u, (dcomplex *)&y[idx_zplane], (dcomplex *)&xout[idx_zplane]);
	}

// zxy -> zyx
#pragma omp target teams distribute parallel for simd collapse(3) map(from : xout[ : 0], y[ : 0])
	for (long k = 0; k < NZ; k++)
=======
	cfftz(1, logd1, NX, NY, NZ, u, y, xout);

// zxy -> zyx
#pragma omp target teams distribute parallel for simd collapse(3)
	for (int k = 0; k < NZ; k++)
>>>>>>> 4838ebfd
	{
		for (long j = 0; j < NY; j++)
		{
			for (long i = 0; i < NX; i++)
			{
				long idx_src = INDEX_ZXY;
				long idx_dst = INDEX_ZYX;
				xout[idx_dst].real = y[idx_src].real;
				xout[idx_dst].imag = y[idx_src].imag;
			}
		}
	}

<<<<<<< HEAD
#pragma omp parallel for firstprivate(logd2) num_threads(2)
	for (long idx_zplane = 0; idx_zplane < NTOTAL; idx_zplane += (NY * NX))
	{
		cfftz(1, logd2, NY, NX, u, (dcomplex *)&xout[idx_zplane], (dcomplex *)&y[idx_zplane]);
	}

// zyx -> yzx
#pragma omp target teams distribute parallel for simd collapse(3) map(from : xout[ : 0], y[ : 0])
	for (long k = 0; k < NZ; k++)
=======
	cfftz(1, logd2, NY, NX, NZ, u, xout, y);

// zyx -> yzx
#pragma omp target teams distribute parallel for simd collapse(3)
	for (int k = 0; k < NZ; k++)
>>>>>>> 4838ebfd
	{
		for (long j = 0; j < NY; j++)
		{
			for (long i = 0; i < NX; i++)
			{
				long idx_src = INDEX_ZYX;
				long idx_dst = INDEX_YZX;
				y[idx_dst].real = xout[idx_src].real;
				y[idx_dst].imag = xout[idx_src].imag;
			}
		}
	}

<<<<<<< HEAD
#pragma omp parallel for firstprivate(logd3) num_threads(2)
	for (long idx_yplane = 0; idx_yplane < NTOTAL; idx_yplane += (NZ * NX))
	{
		cfftz(1, logd3, NZ, NX, u, (dcomplex *)&y[idx_yplane], (dcomplex *)&xout[idx_yplane]);
	}

	// yzx -> zyx
#pragma omp target teams distribute parallel for simd collapse(3) map(from : xout[ : 0], y[ : 0])
	for (long k = 0; k < NZ; k++)
=======
	cfftz(1, logd3, NZ, NX, NY, u, y, xout);

	// yzx -> zyx
#pragma omp target teams distribute parallel for simd collapse(3)
	for (int k = 0; k < NZ; k++)
>>>>>>> 4838ebfd
	{
		for (long j = 0; j < NY; j++)
		{
			for (long i = 0; i < NX; i++)
			{
				long idx_src = INDEX_YZX;
				long idx_dst = INDEX_ZYX;
				xout[idx_dst].real = y[idx_src].real;
				xout[idx_dst].imag = y[idx_src].imag;
			}
		}
	}
}

static void ifft(dcomplex const u[MAXDIM],
								 dcomplex x[NTOTAL],
								 dcomplex xout[NTOTAL],
								 dcomplex y[NTOTAL])
{
	// ifft:
	// zyx -> yzx
	// cfftz (3)
	// yzx -> zyx
	// cfftz (2)
	// zyx -> zxy
	// cfftz (1)
	// zxy -> zyx

// zyx -> yzx
<<<<<<< HEAD
#pragma omp target teams distribute parallel for simd collapse(3) map(from : x[ : 0], y[ : 0])
	for (long k = 0; k < NZ; k++)
=======
#pragma omp target teams distribute parallel for simd collapse(3)
	for (int k = 0; k < NZ; k++)
>>>>>>> 4838ebfd
	{
		for (long j = 0; j < NY; j++)
		{
			for (long i = 0; i < NX; i++)
			{
				long idx_src = INDEX_ZYX;
				long idx_dst = INDEX_YZX;
				y[idx_dst].real = x[idx_src].real;
				y[idx_dst].imag = x[idx_src].imag;
			}
		}
	}

<<<<<<< HEAD
#pragma omp parallel for firstprivate(logd3) num_threads(2)
	for (long idx_yplane = 0; idx_yplane < NTOTAL; idx_yplane += (NZ * NX))
	{
		cfftz(-1, logd3, NZ, NX, u, (dcomplex *)&y[idx_yplane], (dcomplex *)&xout[idx_yplane]);
	}

// yzx -> zyx
#pragma omp target teams distribute parallel for simd collapse(3) map(from : xout[ : 0], y[ : 0])
	for (long k = 0; k < NZ; k++)
=======
	cfftz(-1, logd3, NZ, NX, NY, u, y, xout);

// yzx -> zyx
#pragma omp target teams distribute parallel for simd collapse(3)
	for (int k = 0; k < NZ; k++)
>>>>>>> 4838ebfd
	{
		for (long j = 0; j < NY; j++)
		{
			for (long i = 0; i < NX; i++)
			{
				long idx_src = INDEX_YZX;
				long idx_dst = INDEX_ZYX;
				xout[idx_dst].real = y[idx_src].real;
				xout[idx_dst].imag = y[idx_src].imag;
			}
		}
	}

<<<<<<< HEAD
#pragma omp parallel for firstprivate(logd2) num_threads(2)
	for (long idx_zplane = 0; idx_zplane < NTOTAL; idx_zplane += (NY * NX))
	{
		cfftz(-1, logd2, NY, NX, u, (dcomplex *)&xout[idx_zplane], (dcomplex *)&y[idx_zplane]);
	}

// zyx -> zxy
#pragma omp target teams distribute parallel for simd collapse(3) map(from : xout[ : 0], y[ : 0])
	for (long k = 0; k < NZ; k++)
=======
	cfftz(-1, logd2, NY, NX, NZ, u, xout, y);

// zyx -> zxy
#pragma omp target teams distribute parallel for simd collapse(3)
	for (int k = 0; k < NZ; k++)
>>>>>>> 4838ebfd
	{
		for (long j = 0; j < NY; j++)
		{
			for (long i = 0; i < NX; i++)
			{
				long idx_src = INDEX_ZYX;
				long idx_dst = INDEX_ZXY;
				y[idx_dst].real = xout[idx_src].real;
				y[idx_dst].imag = xout[idx_src].imag;
			}
		}
	}

<<<<<<< HEAD
#pragma omp parallel for firstprivate(logd1) num_threads(2)
	for (long idx_zplane = 0; idx_zplane < NTOTAL; idx_zplane += (NX * NY))
	{
		cfftz(-1, logd1, NX, NY, u, (dcomplex *)&y[idx_zplane], (dcomplex *)&xout[idx_zplane]);
	}

	// zxy -> zyx
#pragma omp target teams distribute parallel for simd collapse(3) map(from : xout[ : 0], y[ : 0])
	for (long k = 0; k < NZ; k++)
=======
	cfftz(-1, logd1, NX, NY, NZ, u, y, xout);

	// zxy -> zyx
#pragma omp target teams distribute parallel for simd collapse(3)
	for (int k = 0; k < NZ; k++)
>>>>>>> 4838ebfd
	{
		for (long j = 0; j < NY; j++)
		{
			for (long i = 0; i < NX; i++)
			{
				long idx_src = INDEX_ZXY;
				long idx_dst = INDEX_ZYX;
				xout[idx_dst].real = y[idx_src].real;
				xout[idx_dst].imag = y[idx_src].imag;
			}
		}
	}
}

/*
 * ---------------------------------------------------------------------
 * compute the roots-of-unity array that will be used for subsequent FFTs.
 * ---------------------------------------------------------------------
 */
static void fft_init(int n)
{
	int m, nu, ku, i, j, ln;
	double t, ti;
	/*
	 * ---------------------------------------------------------------------
	 * initialize the U array with sines and cosines in a manner that permits
	 * stride one access at each FFT iteration.
	 * ---------------------------------------------------------------------
	 */
	nu = n;
	m = ilog2(n);
	u[0] = dcomplex_create((double)m, 0.0);
	ku = 2;
	ln = 1;

	for (j = 1; j <= m; j++)
	{
		t = PI / ln;

#pragma omp parallel for firstprivate(t, j, ku) private(i, ti)
		for (i = 0; i <= ln - 1; i++)
		{
			ti = i * t;
#if defined(REF)
			u[i + ku - 1] = dcomplex_create(cos(ti), sin(ti));
#else
			u[i + ku - 1].real = cos(ti);
			u[i + ku - 1].imag = sin(ti);
#endif
		}

		ku = ku + ln;
		ln = 2 * ln;
	}
}

/*
 * ---------------------------------------------------------------------
 * performs the l-th iteration of the second variant of the stockham FFT
 * ---------------------------------------------------------------------
 */
static void fftz2(int const is,
									int const l,
									int const m,
									int const n,
									int const ny,
									int const batch_size,
									dcomplex const u[MAXDIM],
									dcomplex const x[],
									dcomplex y[])
{
	int k, n1, li, lj, lk, ku, i, j, i11, i12, i21, i22, b;
	dcomplex u1;

	/*
	 * ---------------------------------------------------------------------
	 * set initial parameters.
	 * ---------------------------------------------------------------------
	 */
	n1 = n / 2;
	lk = 1 << (l - 1);
	li = 1 << (m - l);
	lj = 2 * lk;
	ku = li;

#pragma omp target teams distribute parallel for simd collapse(4) \
		firstprivate(n1, lk, li, lj, ku) private(b, i, k, j, i11, i12, i21, i22, u1)
	for (b = 0; b < batch_size; b++)
	{
		for (i = 0; i <= li - 1; i++)
		{
			i11 = i * lk;
			i12 = i11 + n1;
			i21 = i * lj;
			i22 = i21 + lk;

			u1 = u[ku + i];
			if (is < 0)
			{
				u1.imag *= -1;
			}

			for (k = 0; k <= lk - 1; k++)
			{
				for (j = 0; j < ny; j++)
				{
#if defined(REF)
					dcomplex x11 = x[i11 + k][j];
					dcomplex x21 = x[i12 + k][j];
					y[i21 + k][j] = dcomplex_add(x11, x21);
					y[i22 + k][j] = dcomplex_mul(u1, dcomplex_sub(x11, x21));
#else
					int x11_idx = INDEX_3D(batch_size, n, ny, b, i11 + k, j);
					int x21_idx = INDEX_3D(batch_size, n, ny, b, i12 + k, j);
					dcomplex const *p_x11 = &x[x11_idx];
					dcomplex const *p_x21 = &x[x21_idx];

					int y_idx_a = INDEX_3D(batch_size, n, ny, b, i21 + k, j);
					y[y_idx_a].real = p_x11->real + p_x21->real;
					y[y_idx_a].imag = p_x11->imag + p_x21->imag;

					double x11_sub_x21_real = p_x11->real - p_x21->real;
					double x11_sub_x21_imag = p_x11->imag - p_x21->imag;

					int y_idx_b = INDEX_3D(batch_size, n, ny, b, i22 + k, j);
					y[y_idx_b].real = u1.real * x11_sub_x21_real - u1.imag * x11_sub_x21_imag;
					y[y_idx_b].imag = u1.real * x11_sub_x21_imag + u1.imag * x11_sub_x21_real;
#endif
				}
			}
		}
	}
}

static int ilog2(int n)
{
	int nn, lg;
	if (n == 1)
	{
		return 0;
	}
	lg = 1;
	nn = 2;
	while (nn < n)
	{
		nn *= 2;
		lg += 1;
	}
	return lg;
}

/*
 * ---------------------------------------------------------------------
 * touch all the big data
 * ---------------------------------------------------------------------
 */
static void init_ui(dcomplex u0[NZ][NY][NX],
										dcomplex u1[NZ][NY][NX],
										double twiddle[NZ][NY][NX])
{
	int i, j, k;
#pragma omp parallel for
	for (k = 0; k < NZ; k++)
	{
#if defined(REF)
		for (j = 0; j < NY; j++)
		{
			for (i = 0; i < NX; i++)
			{
				u0[k][j][i] = dcomplex_create(0.0, 0.0);
				u1[k][j][i] = dcomplex_create(0.0, 0.0);
				twiddle[k][j][i] = 0.0;
			}
		}
#else
		memset((void *)u0[k], 0, NX * NY * sizeof(dcomplex));
		memset((void *)u1[k], 0, NX * NY * sizeof(dcomplex));
		memset((void *)twiddle[k], 0, NX * NY * sizeof(double));
#endif
	}
}

/*
 * ---------------------------------------------------------------------
 * compute a^exponent mod 2^46
 * ---------------------------------------------------------------------
 */
static void ipow46(double a,
									 int exponent,
									 double *result)
{
	double q, r;
	int n, n2;

	/*
	 * --------------------------------------------------------------------
	 * use
	 * a^n = a^(n/2)*a^(n/2) if n even else
	 * a^n = a*a^(n-1)       if n odd
	 * -------------------------------------------------------------------
	 */
	*result = 1;
	if (exponent == 0)
	{
		return;
	}
	q = a;
	r = 1;
	n = exponent;

	while (n > 1)
	{
		n2 = n / 2;
		if (n2 * 2 == n)
		{
			randlc(&q, q);
			n = n2;
		}
		else
		{
			randlc(&r, q);
			n = n - 1;
		}
	}
	randlc(&r, q);
	*result = r;
}

static void print_timers(void)
{
	int i;
	double t, t_m;
	char *tstrings[T_MAX + 1];
	tstrings[1] = (char *)"          total ";
	tstrings[2] = (char *)"          setup ";
	tstrings[3] = (char *)"            fft ";
	tstrings[4] = (char *)"         evolve ";
	tstrings[5] = (char *)"       checksum ";
	tstrings[6] = (char *)"           fftx ";
	tstrings[7] = (char *)"           ffty ";
	tstrings[8] = (char *)"           fftz ";

	t_m = timer_read(T_TOTAL);
	if (t_m <= 0.0)
	{
		t_m = 1.00;
	}
	for (i = 1; i <= T_MAX; i++)
	{
		t = timer_read(i);
		printf(" timer %2d(%16s) :%9.4f (%6.2f%%)\n",
					 i, tstrings[i], t, t * 100.0 / t_m);
	}
}

static void setup(void)
{
	FILE *fp;

	printf(" Size                : %4dx%4dx%4d\n", NX, NY, NZ);
	printf(" Iterations                  :%7d\n", NITER_DEFAULT);
	printf("\n");

	logd1 = ilog2(NX);
	logd2 = ilog2(NY);
	logd3 = ilog2(NZ);

	/*
	 * ---------------------------------------------------------------------
	 * set up info for blocking of ffts and transposes. this improves
	 * performance on cache-based systems. blocking involves
	 * working on a chunk of the problem at a time, taking chunks
	 * along the first, second, or third dimension.
	 *
	 * - in cffts1 blocking is on 2nd dimension (with fft on 1st dim)
	 * - in cffts2/3 blocking is on 1st dimension (with fft on 2nd and 3rd dims)
	 *
	 * since 1st dim is always in processor, we'll assume it's long enough
	 * (default blocking factor is 16 so min size for 1st dim is 16)
	 * the only case we have to worry about is cffts1 in a 2d decomposition.
	 * so the blocking factor should not be larger than the 2nd dimension.
	 * ---------------------------------------------------------------------
	 */
	/* block values were already set */
	/* fftblock = FFTBLOCK_DEFAULT; */
	/* fftblockpad = FFTBLOCKPAD_DEFAULT; */
	/* if(fftblock!=FFTBLOCK_DEFAULT){fftblockpad=fftblock+3;} */
}

static void verify(int nt,
									 bool *verified,
									 char *class_npb)
{
	int i;
	double err, epsilon;

	/*
	 * ---------------------------------------------------------------------
	 * reference checksums
	 * ---------------------------------------------------------------------
	 */
	dcomplex csum_ref[25 + 1];

	*class_npb = 'U';

	epsilon = 1.0e-12;
	*verified = false;

	if (NX == 64 && NY == 64 && NZ == 64 && nt == 6)
	{
		/*
		 * ---------------------------------------------------------------------
		 * sample size reference checksums
		 * ---------------------------------------------------------------------
		 */
		*class_npb = 'S';
		csum_ref[1] = dcomplex_create(5.546087004964E+02, 4.845363331978E+02);
		csum_ref[2] = dcomplex_create(5.546385409189E+02, 4.865304269511E+02);
		csum_ref[3] = dcomplex_create(5.546148406171E+02, 4.883910722336E+02);
		csum_ref[4] = dcomplex_create(5.545423607415E+02, 4.901273169046E+02);
		csum_ref[5] = dcomplex_create(5.544255039624E+02, 4.917475857993E+02);
		csum_ref[6] = dcomplex_create(5.542683411902E+02, 4.932597244941E+02);
	}
	else if (NX == 128 && NY == 128 && NZ == 32 && nt == 6)
	{
		/*
		 * ---------------------------------------------------------------------
		 * class_npb W size reference checksums
		 * ---------------------------------------------------------------------
		 */
		*class_npb = 'W';
		csum_ref[1] = dcomplex_create(5.673612178944E+02, 5.293246849175E+02);
		csum_ref[2] = dcomplex_create(5.631436885271E+02, 5.282149986629E+02);
		csum_ref[3] = dcomplex_create(5.594024089970E+02, 5.270996558037E+02);
		csum_ref[4] = dcomplex_create(5.560698047020E+02, 5.260027904925E+02);
		csum_ref[5] = dcomplex_create(5.530898991250E+02, 5.249400845633E+02);
		csum_ref[6] = dcomplex_create(5.504159734538E+02, 5.239212247086E+02);
	}
	else if (NX == 256 && NY == 256 && NZ == 128 && nt == 6)
	{
		/*
		 * ---------------------------------------------------------------------
		 * class_npb A size reference checksums
		 * ---------------------------------------------------------------------
		 */
		*class_npb = 'A';
		csum_ref[1] = dcomplex_create(5.046735008193E+02, 5.114047905510E+02);
		csum_ref[2] = dcomplex_create(5.059412319734E+02, 5.098809666433E+02);
		csum_ref[3] = dcomplex_create(5.069376896287E+02, 5.098144042213E+02);
		csum_ref[4] = dcomplex_create(5.077892868474E+02, 5.101336130759E+02);
		csum_ref[5] = dcomplex_create(5.085233095391E+02, 5.104914655194E+02);
		csum_ref[6] = dcomplex_create(5.091487099959E+02, 5.107917842803E+02);
	}
	else if (NX == 512 && NY == 256 && NZ == 256 && nt == 20)
	{
		/*
		 * --------------------------------------------------------------------
		 * class_npb B size reference checksums
		 * ---------------------------------------------------------------------
		 */
		*class_npb = 'B';
		csum_ref[1] = dcomplex_create(5.177643571579E+02, 5.077803458597E+02);
		csum_ref[2] = dcomplex_create(5.154521291263E+02, 5.088249431599E+02);
		csum_ref[3] = dcomplex_create(5.146409228649E+02, 5.096208912659E+02);
		csum_ref[4] = dcomplex_create(5.142378756213E+02, 5.101023387619E+02);
		csum_ref[5] = dcomplex_create(5.139626667737E+02, 5.103976610617E+02);
		csum_ref[6] = dcomplex_create(5.137423460082E+02, 5.105948019802E+02);
		csum_ref[7] = dcomplex_create(5.135547056878E+02, 5.107404165783E+02);
		csum_ref[8] = dcomplex_create(5.133910925466E+02, 5.108576573661E+02);
		csum_ref[9] = dcomplex_create(5.132470705390E+02, 5.109577278523E+02);
		csum_ref[10] = dcomplex_create(5.131197729984E+02, 5.110460304483E+02);
		csum_ref[11] = dcomplex_create(5.130070319283E+02, 5.111252433800E+02);
		csum_ref[12] = dcomplex_create(5.129070537032E+02, 5.111968077718E+02);
		csum_ref[13] = dcomplex_create(5.128182883502E+02, 5.112616233064E+02);
		csum_ref[14] = dcomplex_create(5.127393733383E+02, 5.113203605551E+02);
		csum_ref[15] = dcomplex_create(5.126691062020E+02, 5.113735928093E+02);
		csum_ref[16] = dcomplex_create(5.126064276004E+02, 5.114218460548E+02);
		csum_ref[17] = dcomplex_create(5.125504076570E+02, 5.114656139760E+02);
		csum_ref[18] = dcomplex_create(5.125002331720E+02, 5.115053595966E+02);
		csum_ref[19] = dcomplex_create(5.124551951846E+02, 5.115415130407E+02);
		csum_ref[20] = dcomplex_create(5.124146770029E+02, 5.115744692211E+02);
	}
	else if (NX == 512 && NY == 512 && NZ == 512 && nt == 20)
	{
		/*
		 * ---------------------------------------------------------------------
		 * class_npb C size reference checksums
		 * ---------------------------------------------------------------------
		 */
		*class_npb = 'C';
		csum_ref[1] = dcomplex_create(5.195078707457E+02, 5.149019699238E+02);
		csum_ref[2] = dcomplex_create(5.155422171134E+02, 5.127578201997E+02);
		csum_ref[3] = dcomplex_create(5.144678022222E+02, 5.122251847514E+02);
		csum_ref[4] = dcomplex_create(5.140150594328E+02, 5.121090289018E+02);
		csum_ref[5] = dcomplex_create(5.137550426810E+02, 5.121143685824E+02);
		csum_ref[6] = dcomplex_create(5.135811056728E+02, 5.121496764568E+02);
		csum_ref[7] = dcomplex_create(5.134569343165E+02, 5.121870921893E+02);
		csum_ref[8] = dcomplex_create(5.133651975661E+02, 5.122193250322E+02);
		csum_ref[9] = dcomplex_create(5.132955192805E+02, 5.122454735794E+02);
		csum_ref[10] = dcomplex_create(5.132410471738E+02, 5.122663649603E+02);
		csum_ref[11] = dcomplex_create(5.131971141679E+02, 5.122830879827E+02);
		csum_ref[12] = dcomplex_create(5.131605205716E+02, 5.122965869718E+02);
		csum_ref[13] = dcomplex_create(5.131290734194E+02, 5.123075927445E+02);
		csum_ref[14] = dcomplex_create(5.131012720314E+02, 5.123166486553E+02);
		csum_ref[15] = dcomplex_create(5.130760908195E+02, 5.123241541685E+02);
		csum_ref[16] = dcomplex_create(5.130528295923E+02, 5.123304037599E+02);
		csum_ref[17] = dcomplex_create(5.130310107773E+02, 5.123356167976E+02);
		csum_ref[18] = dcomplex_create(5.130103090133E+02, 5.123399592211E+02);
		csum_ref[19] = dcomplex_create(5.129905029333E+02, 5.123435588985E+02);
		csum_ref[20] = dcomplex_create(5.129714421109E+02, 5.123465164008E+02);
	}
	else if (NX == 2048 && NY == 1024 && NZ == 1024 && nt == 25)
	{
		/*
		 * ---------------------------------------------------------------------
		 * class_npb D size reference checksums
		 * ---------------------------------------------------------------------
		 */
		*class_npb = 'D';
		csum_ref[1] = dcomplex_create(5.122230065252E+02, 5.118534037109E+02);
		csum_ref[2] = dcomplex_create(5.120463975765E+02, 5.117061181082E+02);
		csum_ref[3] = dcomplex_create(5.119865766760E+02, 5.117096364601E+02);
		csum_ref[4] = dcomplex_create(5.119518799488E+02, 5.117373863950E+02);
		csum_ref[5] = dcomplex_create(5.119269088223E+02, 5.117680347632E+02);
		csum_ref[6] = dcomplex_create(5.119082416858E+02, 5.117967875532E+02);
		csum_ref[7] = dcomplex_create(5.118943814638E+02, 5.118225281841E+02);
		csum_ref[8] = dcomplex_create(5.118842385057E+02, 5.118451629348E+02);
		csum_ref[9] = dcomplex_create(5.118769435632E+02, 5.118649119387E+02);
		csum_ref[10] = dcomplex_create(5.118718203448E+02, 5.118820803844E+02);
		csum_ref[11] = dcomplex_create(5.118683569061E+02, 5.118969781011E+02);
		csum_ref[12] = dcomplex_create(5.118661708593E+02, 5.119098918835E+02);
		csum_ref[13] = dcomplex_create(5.118649768950E+02, 5.119210777066E+02);
		csum_ref[14] = dcomplex_create(5.118645605626E+02, 5.119307604484E+02);
		csum_ref[15] = dcomplex_create(5.118647586618E+02, 5.119391362671E+02);
		csum_ref[16] = dcomplex_create(5.118654451572E+02, 5.119463757241E+02);
		csum_ref[17] = dcomplex_create(5.118665212451E+02, 5.119526269238E+02);
		csum_ref[18] = dcomplex_create(5.118679083821E+02, 5.119580184108E+02);
		csum_ref[19] = dcomplex_create(5.118695433664E+02, 5.119626617538E+02);
		csum_ref[20] = dcomplex_create(5.118713748264E+02, 5.119666538138E+02);
		csum_ref[21] = dcomplex_create(5.118733606701E+02, 5.119700787219E+02);
		csum_ref[22] = dcomplex_create(5.118754661974E+02, 5.119730095953E+02);
		csum_ref[23] = dcomplex_create(5.118776626738E+02, 5.119755100241E+02);
		csum_ref[24] = dcomplex_create(5.118799262314E+02, 5.119776353561E+02);
		csum_ref[25] = dcomplex_create(5.118822370068E+02, 5.119794338060E+02);
	}
	else if (NX == 4096 && NY == 2048 && NZ == 2048 && nt == 25)
	{
		/*
		 * ---------------------------------------------------------------------
		 * class_npb E size reference checksums
		 * ---------------------------------------------------------------------
		 */
		*class_npb = 'E';
		csum_ref[1] = dcomplex_create(5.121601045346E+02, 5.117395998266E+02);
		csum_ref[2] = dcomplex_create(5.120905403678E+02, 5.118614716182E+02);
		csum_ref[3] = dcomplex_create(5.120623229306E+02, 5.119074203747E+02);
		csum_ref[4] = dcomplex_create(5.120438418997E+02, 5.119345900733E+02);
		csum_ref[5] = dcomplex_create(5.120311521872E+02, 5.119551325550E+02);
		csum_ref[6] = dcomplex_create(5.120226088809E+02, 5.119720179919E+02);
		csum_ref[7] = dcomplex_create(5.120169296534E+02, 5.119861371665E+02);
		csum_ref[8] = dcomplex_create(5.120131225172E+02, 5.119979364402E+02);
		csum_ref[9] = dcomplex_create(5.120104767108E+02, 5.120077674092E+02);
		csum_ref[10] = dcomplex_create(5.120085127969E+02, 5.120159443121E+02);
		csum_ref[11] = dcomplex_create(5.120069224127E+02, 5.120227453670E+02);
		csum_ref[12] = dcomplex_create(5.120055158164E+02, 5.120284096041E+02);
		csum_ref[13] = dcomplex_create(5.120041820159E+02, 5.120331373793E+02);
		csum_ref[14] = dcomplex_create(5.120028605402E+02, 5.120370938679E+02);
		csum_ref[15] = dcomplex_create(5.120015223011E+02, 5.120404138831E+02);
		csum_ref[16] = dcomplex_create(5.120001570022E+02, 5.120432068837E+02);
		csum_ref[17] = dcomplex_create(5.119987650555E+02, 5.120455615860E+02);
		csum_ref[18] = dcomplex_create(5.119973525091E+02, 5.120475499442E+02);
		csum_ref[19] = dcomplex_create(5.119959279472E+02, 5.120492304629E+02);
		csum_ref[20] = dcomplex_create(5.119945006558E+02, 5.120506508902E+02);
		csum_ref[21] = dcomplex_create(5.119930795911E+02, 5.120518503782E+02);
		csum_ref[22] = dcomplex_create(5.119916728462E+02, 5.120528612016E+02);
		csum_ref[23] = dcomplex_create(5.119902874185E+02, 5.120537101195E+02);
		csum_ref[24] = dcomplex_create(5.119889291565E+02, 5.120544194514E+02);
		csum_ref[25] = dcomplex_create(5.119876028049E+02, 5.120550079284E+02);
	}

	if (*class_npb != 'U')
	{
		*verified = TRUE;
		for (i = 1; i <= nt; i++)
		{
			err = dcomplex_abs(dcomplex_div(dcomplex_sub(sums[i], csum_ref[i]),
																			csum_ref[i]));
			if (!(err <= epsilon))
			{
				*verified = FALSE;
				break;
			}
		}
	}

	if (*class_npb != 'U')
	{
		if (*verified)
		{
			printf(" Result verification successful\n");
		}
		else
		{
			printf(" Result verification failed\n");
		}
	}
	printf(" class_npb = %c\n", *class_npb);
}<|MERGE_RESOLUTION|>--- conflicted
+++ resolved
@@ -160,10 +160,7 @@
 static int logd2;
 static int logd3;
 
-<<<<<<< HEAD
 /* function prototypes */
-=======
->>>>>>> 4838ebfd
 static void cfftz(int const is,
 									int const m,
 									int const n,
@@ -681,13 +678,8 @@
 	// yzx -> zyx
 
 // zyx -> zxy
-<<<<<<< HEAD
-#pragma omp target teams distribute parallel for simd collapse(3) map(from : x[ : 0], y[ : 0])
+#pragma omp target teams distribute parallel for simd collapse(3)
 	for (long k = 0; k < NZ; k++)
-=======
-#pragma omp target teams distribute parallel for simd collapse(3)
-	for (int k = 0; k < NZ; k++)
->>>>>>> 4838ebfd
 	{
 		for (long j = 0; j < NY; j++)
 		{
@@ -701,23 +693,11 @@
 		}
 	}
 
-<<<<<<< HEAD
-#pragma omp parallel for firstprivate(logd1) num_threads(2)
-	for (long idx_zplane = 0; idx_zplane < NTOTAL; idx_zplane += (NX * NY))
-	{
-		cfftz(1, logd1, NX, NY, u, (dcomplex *)&y[idx_zplane], (dcomplex *)&xout[idx_zplane]);
-	}
-
-// zxy -> zyx
-#pragma omp target teams distribute parallel for simd collapse(3) map(from : xout[ : 0], y[ : 0])
-	for (long k = 0; k < NZ; k++)
-=======
 	cfftz(1, logd1, NX, NY, NZ, u, y, xout);
 
 // zxy -> zyx
 #pragma omp target teams distribute parallel for simd collapse(3)
-	for (int k = 0; k < NZ; k++)
->>>>>>> 4838ebfd
+	for (long k = 0; k < NZ; k++)
 	{
 		for (long j = 0; j < NY; j++)
 		{
@@ -731,23 +711,11 @@
 		}
 	}
 
-<<<<<<< HEAD
-#pragma omp parallel for firstprivate(logd2) num_threads(2)
-	for (long idx_zplane = 0; idx_zplane < NTOTAL; idx_zplane += (NY * NX))
-	{
-		cfftz(1, logd2, NY, NX, u, (dcomplex *)&xout[idx_zplane], (dcomplex *)&y[idx_zplane]);
-	}
-
-// zyx -> yzx
-#pragma omp target teams distribute parallel for simd collapse(3) map(from : xout[ : 0], y[ : 0])
-	for (long k = 0; k < NZ; k++)
-=======
 	cfftz(1, logd2, NY, NX, NZ, u, xout, y);
 
 // zyx -> yzx
 #pragma omp target teams distribute parallel for simd collapse(3)
-	for (int k = 0; k < NZ; k++)
->>>>>>> 4838ebfd
+	for (long k = 0; k < NZ; k++)
 	{
 		for (long j = 0; j < NY; j++)
 		{
@@ -761,23 +729,11 @@
 		}
 	}
 
-<<<<<<< HEAD
-#pragma omp parallel for firstprivate(logd3) num_threads(2)
-	for (long idx_yplane = 0; idx_yplane < NTOTAL; idx_yplane += (NZ * NX))
-	{
-		cfftz(1, logd3, NZ, NX, u, (dcomplex *)&y[idx_yplane], (dcomplex *)&xout[idx_yplane]);
-	}
-
-	// yzx -> zyx
-#pragma omp target teams distribute parallel for simd collapse(3) map(from : xout[ : 0], y[ : 0])
-	for (long k = 0; k < NZ; k++)
-=======
 	cfftz(1, logd3, NZ, NX, NY, u, y, xout);
 
 	// yzx -> zyx
 #pragma omp target teams distribute parallel for simd collapse(3)
-	for (int k = 0; k < NZ; k++)
->>>>>>> 4838ebfd
+	for (long k = 0; k < NZ; k++)
 	{
 		for (long j = 0; j < NY; j++)
 		{
@@ -807,13 +763,8 @@
 	// zxy -> zyx
 
 // zyx -> yzx
-<<<<<<< HEAD
-#pragma omp target teams distribute parallel for simd collapse(3) map(from : x[ : 0], y[ : 0])
+#pragma omp target teams distribute parallel for simd collapse(3)
 	for (long k = 0; k < NZ; k++)
-=======
-#pragma omp target teams distribute parallel for simd collapse(3)
-	for (int k = 0; k < NZ; k++)
->>>>>>> 4838ebfd
 	{
 		for (long j = 0; j < NY; j++)
 		{
@@ -827,23 +778,11 @@
 		}
 	}
 
-<<<<<<< HEAD
-#pragma omp parallel for firstprivate(logd3) num_threads(2)
-	for (long idx_yplane = 0; idx_yplane < NTOTAL; idx_yplane += (NZ * NX))
-	{
-		cfftz(-1, logd3, NZ, NX, u, (dcomplex *)&y[idx_yplane], (dcomplex *)&xout[idx_yplane]);
-	}
-
-// yzx -> zyx
-#pragma omp target teams distribute parallel for simd collapse(3) map(from : xout[ : 0], y[ : 0])
-	for (long k = 0; k < NZ; k++)
-=======
 	cfftz(-1, logd3, NZ, NX, NY, u, y, xout);
 
 // yzx -> zyx
 #pragma omp target teams distribute parallel for simd collapse(3)
-	for (int k = 0; k < NZ; k++)
->>>>>>> 4838ebfd
+	for (long k = 0; k < NZ; k++)
 	{
 		for (long j = 0; j < NY; j++)
 		{
@@ -857,23 +796,11 @@
 		}
 	}
 
-<<<<<<< HEAD
-#pragma omp parallel for firstprivate(logd2) num_threads(2)
-	for (long idx_zplane = 0; idx_zplane < NTOTAL; idx_zplane += (NY * NX))
-	{
-		cfftz(-1, logd2, NY, NX, u, (dcomplex *)&xout[idx_zplane], (dcomplex *)&y[idx_zplane]);
-	}
-
-// zyx -> zxy
-#pragma omp target teams distribute parallel for simd collapse(3) map(from : xout[ : 0], y[ : 0])
-	for (long k = 0; k < NZ; k++)
-=======
 	cfftz(-1, logd2, NY, NX, NZ, u, xout, y);
 
 // zyx -> zxy
 #pragma omp target teams distribute parallel for simd collapse(3)
-	for (int k = 0; k < NZ; k++)
->>>>>>> 4838ebfd
+	for (long k = 0; k < NZ; k++)
 	{
 		for (long j = 0; j < NY; j++)
 		{
@@ -887,23 +814,11 @@
 		}
 	}
 
-<<<<<<< HEAD
-#pragma omp parallel for firstprivate(logd1) num_threads(2)
-	for (long idx_zplane = 0; idx_zplane < NTOTAL; idx_zplane += (NX * NY))
-	{
-		cfftz(-1, logd1, NX, NY, u, (dcomplex *)&y[idx_zplane], (dcomplex *)&xout[idx_zplane]);
-	}
-
-	// zxy -> zyx
-#pragma omp target teams distribute parallel for simd collapse(3) map(from : xout[ : 0], y[ : 0])
-	for (long k = 0; k < NZ; k++)
-=======
 	cfftz(-1, logd1, NX, NY, NZ, u, y, xout);
 
 	// zxy -> zyx
 #pragma omp target teams distribute parallel for simd collapse(3)
-	for (int k = 0; k < NZ; k++)
->>>>>>> 4838ebfd
+	for (long k = 0; k < NZ; k++)
 	{
 		for (long j = 0; j < NY; j++)
 		{
